--- conflicted
+++ resolved
@@ -120,12 +120,8 @@
                 
                 if self.is_critic:
                     # current joint actions
-<<<<<<< HEAD
-                    self.nodes_dict[key]['feature_indices'].extend([348 + idx for idx in self.nodes_dict[key]['qfrc_actuator_indices']])
-=======
                     if len(self.nodes_dict[key]['qfrc_actuator_indices']) > 0:
                         self.nodes_dict[key]['feature_indices'].extend([348 + idx for idx in self.nodes_dict[key]['qfrc_actuator_indices']])
->>>>>>> ee419e00
                 
             node_2_node = torch.tensor([[0, 1, 2, 3, 4, 2, 6, 7, 0, 9, 0, 11],
                                         [1, 2, 3, 4, 5, 6, 7, 8, 9, 10, 11, 12]])
